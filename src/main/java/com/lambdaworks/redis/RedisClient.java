// Copyright (C) 2011 - Will Glozer.  All rights reserved.

package com.lambdaworks.redis;

import static com.google.common.base.Preconditions.checkArgument;
import static com.google.common.base.Preconditions.checkState;
import static com.lambdaworks.redis.LettuceStrings.isEmpty;
import static com.lambdaworks.redis.LettuceStrings.isNotEmpty;

import java.net.ConnectException;
import java.net.SocketAddress;
import java.util.ArrayDeque;
import java.util.List;
import java.util.Queue;
import java.util.concurrent.ExecutionException;
import java.util.concurrent.TimeUnit;
import java.util.concurrent.TimeoutException;

import com.google.common.base.Supplier;
import com.lambdaworks.redis.api.StatefulRedisConnection;
import com.lambdaworks.redis.api.async.RedisAsyncCommands;
import com.lambdaworks.redis.api.sync.RedisCommands;
import com.lambdaworks.redis.codec.RedisCodec;
import com.lambdaworks.redis.codec.Utf8StringCodec;
import com.lambdaworks.redis.protocol.CommandHandler;
import com.lambdaworks.redis.protocol.RedisCommand;
import com.lambdaworks.redis.pubsub.PubSubCommandHandler;
<<<<<<< HEAD
import com.lambdaworks.redis.pubsub.RedisPubSubConnection;
import com.lambdaworks.redis.pubsub.RedisPubSubConnectionImpl;
import com.lambdaworks.redis.resource.ClientResources;
=======
import com.lambdaworks.redis.pubsub.StatefulRedisPubSubConnection;
import com.lambdaworks.redis.pubsub.StatefulRedisPubSubConnectionImpl;
import com.lambdaworks.redis.resource.ClientResources;
import com.lambdaworks.redis.sentinel.StatefulRedisSentinelConnectionImpl;
import com.lambdaworks.redis.sentinel.api.StatefulRedisSentinelConnection;
import com.lambdaworks.redis.sentinel.api.async.RedisSentinelAsyncCommands;
>>>>>>> 215dbee2

/**
 * A scalable thread-safe <a href="http://redis.io/">Redis</a> client. Multiple threads may share one connection if they avoid
 * blocking and transactional operations such as BLPOP and MULTI/EXEC. {@link RedisClient} is an expensive resource. It holds a
 * set of netty's {@link io.netty.channel.EventLoopGroup}'s that consist of up to {@code Number of CPU's * 4} threads. Reuse
 * this instance as much as possible.
 *
 * @author Will Glozer
 * @author <a href="mailto:mpaluch@paluch.biz">Mark Paluch</a>
 */
public class RedisClient extends AbstractRedisClient {

    private final RedisURI redisURI;

    protected RedisClient(ClientResources clientResources, RedisURI redisURI) {
        super(clientResources);
        this.redisURI = redisURI;
    }

    /**
     * Creates a uri-less RedisClient. You can connect to different Redis servers but you must supply a {@link RedisURI} on
     * connecting. Methods without having a {@link RedisURI} will fail with a {@link java.lang.IllegalStateException}.
<<<<<<< HEAD
     * 
=======
     *
>>>>>>> 215dbee2
     * @deprecated Use the factory method {@link #create()}
     */
    @Deprecated
    public RedisClient() {
        super(null);
        redisURI = null;
        setDefaultTimeout(60, TimeUnit.MINUTES);
    }

    /**
     * Create a new client that connects to the supplied host on the default port.
     * 
     * @param host Server hostname.
     * @deprecated Use the factory method {@link #create(String)}
     */
    @Deprecated
    public RedisClient(String host) {
        this(host, RedisURI.DEFAULT_REDIS_PORT);
    }

    /**
     * Create a new client that connects to the supplied host and port. Connection attempts and non-blocking commands will
     * {@link #setDefaultTimeout timeout} after 60 seconds.
     * 
     * @param host Server hostname.
     * @param port Server port.
     * @deprecated Use the factory method {@link #create(RedisURI)}
     */
    @Deprecated
    public RedisClient(String host, int port) {
        this(RedisURI.Builder.redis(host, port).build());
    }

    /**
     * Create a new client that connects to the supplied host and port. Connection attempts and non-blocking commands will
     * {@link #setDefaultTimeout timeout} after 60 seconds.
     * 
     * @param redisURI Redis URI.
     * @deprecated Use the factory method {@link #create(RedisURI)}
     */
    @Deprecated
    public RedisClient(RedisURI redisURI) {
        super();
        this.redisURI = redisURI;
        setDefaultTimeout(redisURI.getTimeout(), redisURI.getUnit());
    }

    /**
     * Creates a uri-less RedisClient with default {@link ClientResources}. You can connect to different Redis servers but you
     * must supply a {@link RedisURI} on connecting. Methods without having a {@link RedisURI} will fail with a
     * {@link java.lang.IllegalStateException}.
<<<<<<< HEAD
     * 
=======
     *
>>>>>>> 215dbee2
     * @return a new instance of {@link RedisClient}
     */
    public static RedisClient create() {
        return new RedisClient(null, null);
    }

    /**
     * Create a new client that connects to the supplied {@link RedisURI uri} with default {@link ClientResources}. You can
     * connect to different Redis servers but you must supply a {@link RedisURI} on connecting.
<<<<<<< HEAD
     * 
=======
     *
>>>>>>> 215dbee2
     * @param redisURI the Redis URI, must not be {@literal null}
     * @return a new instance of {@link RedisClient}
     */
    public static RedisClient create(RedisURI redisURI) {
        assertNotNull(redisURI);
        return new RedisClient(null, redisURI);
    }

    /**
     * Create a new client that connects to the supplied uri with default {@link ClientResources}. You can connect to different
     * Redis servers but you must supply a {@link RedisURI} on connecting.
     *
     * @param uri the Redis URI, must not be {@literal null}
     * @return a new instance of {@link RedisClient}
     */
    public static RedisClient create(String uri) {
        checkArgument(uri != null, "uri must not be null");
        return new RedisClient(null, RedisURI.create(uri));
    }

    /**
     * Creates a uri-less RedisClient with shared {@link ClientResources}. You need to shut down the {@link ClientResources}
     * upon shutting down your application. You can connect to different Redis servers but you must supply a {@link RedisURI} on
     * connecting. Methods without having a {@link RedisURI} will fail with a {@link java.lang.IllegalStateException}.
     *
     * @param clientResources the client resources, must not be {@literal null}
     * @return a new instance of {@link RedisClient}
     */
    public static RedisClient create(ClientResources clientResources) {
        assertNotNull(clientResources);
        return new RedisClient(clientResources, null);
    }

    /**
     * Create a new client that connects to the supplied uri with shared {@link ClientResources}.You need to shut down the
     * {@link ClientResources} upon shutting down your application. You can connect to different Redis servers but you must
     * supply a {@link RedisURI} on connecting.
     *
     * @param clientResources the client resources, must not be {@literal null}
     * @param uri the Redis URI, must not be {@literal null}
     *
     * @return a new instance of {@link RedisClient}
     */
    public static RedisClient create(ClientResources clientResources, String uri) {
        assertNotNull(clientResources);
        checkArgument(uri != null, "uri must not be null");
        return create(clientResources, RedisURI.create(uri));
    }

    /**
     * Create a new client that connects to the supplied {@link RedisURI uri} with shared {@link ClientResources}. You need to
     * shut down the {@link ClientResources} upon shutting down your application.You can connect to different Redis servers but
     * you must supply a {@link RedisURI} on connecting.
<<<<<<< HEAD
     * 
=======
     *
>>>>>>> 215dbee2
     * @param clientResources the client resources, must not be {@literal null}
     * @param redisURI the Redis URI, must not be {@literal null}
     * @return a new instance of {@link RedisClient}
     */
    public static RedisClient create(ClientResources clientResources, RedisURI redisURI) {
        assertNotNull(clientResources);
        assertNotNull(redisURI);
        return new RedisClient(clientResources, redisURI);
    }

    /**
     * Creates a connection pool for synchronous connections. 5 max idle connections and 20 max active connections. Please keep
     * in mind to free all collections and close the pool once you do not need it anymore.
     * 
     * @return a new {@link RedisConnectionPool} instance
     */
    public RedisConnectionPool<RedisCommands<String, String>> pool() {
        return pool(5, 20);
    }

    /**
     * Creates a connection pool for synchronous connections. Please keep in mind to free all collections and close the pool
     * once you do not need it anymore.
     * 
     * @param maxIdle max idle connections in pool
     * @param maxActive max active connections in pool
     * @return a new {@link RedisConnectionPool} instance
     */
<<<<<<< HEAD
    public RedisConnectionPool<RedisConnection<String, String>> pool(int maxIdle, int maxActive) {
=======
    public RedisConnectionPool<RedisCommands<String, String>> pool(int maxIdle, int maxActive) {
>>>>>>> 215dbee2
        return pool(newStringStringCodec(), maxIdle, maxActive);
    }

    /**
     * Creates a connection pool for synchronous connections. Please keep in mind to free all collections and close the pool
     * once you do not need it anymore.
     * 
     * @param codec Use this codec to encode/decode keys and values, must not be {@literal null}
     * @param maxIdle max idle connections in pool
     * @param maxActive max active connections in pool
     * @param <K> Key type
     * @param <V> Value type
     * @return a new {@link RedisConnectionPool} instance
     */
    @SuppressWarnings("unchecked")
<<<<<<< HEAD
    public <K, V> RedisConnectionPool<RedisConnection<K, V>> pool(final RedisCodec<K, V> codec, int maxIdle, int maxActive) {
=======
    public <K, V> RedisConnectionPool<RedisCommands<K, V>> pool(final RedisCodec<K, V> codec, int maxIdle, int maxActive) {

>>>>>>> 215dbee2
        checkForRedisURI();
        checkArgument(codec != null, "RedisCodec must not be null");

        long maxWait = makeTimeout();
        RedisConnectionPool<RedisCommands<K, V>> pool = new RedisConnectionPool<>(
                new RedisConnectionPool.RedisConnectionProvider<RedisCommands<K, V>>() {
                    @Override
                    public RedisCommands<K, V> createConnection() {
                        return connect(codec, redisURI).sync();
                    }

                    @Override
                    @SuppressWarnings("rawtypes")
                    public Class<? extends RedisCommands<K, V>> getComponentType() {
                        return (Class) RedisCommands.class;
                    }
                }, maxActive, maxIdle, maxWait);

        pool.addListener(closeableResources::remove);

        closeableResources.add(pool);

        return pool;
    }

    protected long makeTimeout() {
        return TimeUnit.MILLISECONDS.convert(timeout, unit);
    }

    private void checkForRedisURI() {
        checkState(this.redisURI != null,
                "RedisURI is not available. Use RedisClient(Host), RedisClient(Host, Port) or RedisClient(RedisURI) to construct your client.");
    }

    /**
     * Creates a connection pool for asynchronous connections. 5 max idle connections and 20 max active connections. Please keep
     * in mind to free all collections and close the pool once you do not need it anymore.
     * 
     * @return a new {@link RedisConnectionPool} instance
     */
    public RedisConnectionPool<RedisAsyncCommands<String, String>> asyncPool() {
        return asyncPool(5, 20);
    }

    /**
     * Creates a connection pool for asynchronous connections. Please keep in mind to free all collections and close the pool
     * once you do not need it anymore.
     * 
     * @param maxIdle max idle connections in pool
     * @param maxActive max active connections in pool
     * @return a new {@link RedisConnectionPool} instance
     */
<<<<<<< HEAD
    public RedisConnectionPool<RedisAsyncConnection<String, String>> asyncPool(int maxIdle, int maxActive) {
=======
    public RedisConnectionPool<RedisAsyncCommands<String, String>> asyncPool(int maxIdle, int maxActive) {
>>>>>>> 215dbee2
        return asyncPool(newStringStringCodec(), maxIdle, maxActive);
    }

    /**
     * Creates a connection pool for asynchronous connections. Please keep in mind to free all collections and close the pool
     * once you do not need it anymore.
     * 
     * @param codec Use this codec to encode/decode keys and values, must not be {@literal null}
     * @param maxIdle max idle connections in pool
     * @param maxActive max active connections in pool
     * @param <K> Key type
     * @param <V> Value type
     * @return a new {@link RedisConnectionPool} instance
     */
    public <K, V> RedisConnectionPool<RedisAsyncCommands<K, V>> asyncPool(final RedisCodec<K, V> codec, int maxIdle,
            int maxActive) {
        checkForRedisURI();
        checkArgument(codec != null, "RedisCodec must not be null");

        long maxWait = makeTimeout();
        RedisConnectionPool<RedisAsyncCommands<K, V>> pool = new RedisConnectionPool<>(
                new RedisConnectionPool.RedisConnectionProvider<RedisAsyncCommands<K, V>>() {
                    @Override
                    public RedisAsyncCommands<K, V> createConnection() {
                        return connectStandalone(codec, redisURI).async();
                    }

                    @Override
                    @SuppressWarnings({ "rawtypes", "unchecked" })
                    public Class<? extends RedisAsyncCommands<K, V>> getComponentType() {
                        return (Class) RedisAsyncCommands.class;
                    }
                }, maxActive, maxIdle, maxWait);

        pool.addListener(closeableResources::remove);

        closeableResources.add(pool);

        return pool;
    }

    /**
<<<<<<< HEAD
     * Open a new synchronous connection to a Redis server that treats keys and values as UTF-8 strings.
     * 
     * @return A new connection
     */
    public RedisConnection<String, String> connect() {
=======
     * Open a new connection to a Redis server that treats keys and values as UTF-8 strings.
     * 
     * @return A new stateful Redis connection
     */
    public StatefulRedisConnection<String, String> connect() {
>>>>>>> 215dbee2
        return connect(newStringStringCodec());
    }

    /**
<<<<<<< HEAD
     * Open a new synchronous connection to a Redis server. Use the supplied {@link RedisCodec codec} to encode/decode keys and
     * values.
=======
     * Open a new connection to a Redis server. Use the supplied {@link RedisCodec codec} to encode/decode keys and values.
>>>>>>> 215dbee2
     * 
     * @param codec Use this codec to encode/decode keys and values, must not be {@literal null}
     * @param <K> Key type
     * @param <V> Value type
<<<<<<< HEAD
     * @return A new connection
=======
     * @return A new stateful Redis connection
>>>>>>> 215dbee2
     */
    public <K, V> StatefulRedisConnection<K, V> connect(RedisCodec<K, V> codec) {
        checkForRedisURI();
        return connect(codec, this.redisURI);
    }

    /**
<<<<<<< HEAD
     * Open a new synchronous connection to a Redis server using the supplied {@link RedisURI} that treats keys and values as
     * UTF-8 strings.
=======
     * Open a new connection to a Redis server using the supplied {@link RedisURI} that treats keys and values as UTF-8 strings.
>>>>>>> 215dbee2
     *
     * @param redisURI the Redis server to connect to, must not be {@literal null}
     * @return A new connection
     */
<<<<<<< HEAD
    @SuppressWarnings("unchecked")
    public RedisConnection<String, String> connect(RedisURI redisURI) {
=======
    public StatefulRedisConnection<String, String> connect(RedisURI redisURI) {
>>>>>>> 215dbee2
        checkValidRedisURI(redisURI);
        return connect(newStringStringCodec(), redisURI);
    }

    /**
<<<<<<< HEAD
     * Open a new synchronous connection to a Redis server using the supplied {@link RedisURI} and the supplied
     * {@link RedisCodec codec} to encode/decode keys.
=======
     * Open a new connection to a Redis server using the supplied {@link RedisURI} and the supplied {@link RedisCodec codec} to
     * encode/decode keys.
>>>>>>> 215dbee2
     *
     * @param codec Use this codec to encode/decode keys and values, must not be {@literal null}
     * @param redisURI the Redis server to connect to, must not be {@literal null}
     * @param <K> Key type
     * @param <V> Value type
     * @return A new connection
     */
<<<<<<< HEAD
    @SuppressWarnings({ "unchecked", "rawtypes" })
    public <K, V> RedisConnection connect(RedisCodec<K, V> codec, RedisURI redisURI) {
        return (RedisConnection<K, V>) syncHandler((RedisChannelHandler<K, V>) connectAsync(codec, redisURI),
                RedisConnection.class, RedisClusterConnection.class);
=======
    public <K, V> StatefulRedisConnection<K, V> connect(RedisCodec<K, V> codec, RedisURI redisURI) {
        return connectStandalone(codec, redisURI);
>>>>>>> 215dbee2
    }

    /**
     * Open a new asynchronous connection to a Redis server that treats keys and values as UTF-8 strings.
     * 
     * @return A new connection
     */
    @Deprecated
    public RedisAsyncCommands<String, String> connectAsync() {
        return connect(newStringStringCodec()).async();
    }

    /**
     * Open a new asynchronous connection to a Redis server. Use the supplied {@link RedisCodec codec} to encode/decode keys and
     * values.
     * 
     * @param codec Use this codec to encode/decode keys and values, must not be {@literal null}
     * @param <K> Key type
     * @param <V> Value type
     * @return A new connection
<<<<<<< HEAD
=======
     * @deprecated Use {@code connect(codec).async()}
>>>>>>> 215dbee2
     */
    @Deprecated
    public <K, V> RedisAsyncCommands<K, V> connectAsync(RedisCodec<K, V> codec) {
        checkForRedisURI();
<<<<<<< HEAD
        return connectAsync(codec, redisURI);
=======
        return connect(codec, redisURI).async();
>>>>>>> 215dbee2
    }

    /**
     * Open a new asynchronous connection to a Redis server using the supplied {@link RedisURI} that treats keys and values as
     * UTF-8 strings.
     *
     * @param redisURI the Redis server to connect to, must not be {@literal null}
     * @return A new connection
<<<<<<< HEAD
=======
     * @deprecated Use {@code connect(redisURI).async()}
>>>>>>> 215dbee2
     */
    @Deprecated
    public RedisAsyncCommands<String, String> connectAsync(RedisURI redisURI) {
        checkValidRedisURI(redisURI);
        return connect(newStringStringCodec(), redisURI).async();
    }

    /**
     * Open a new asynchronous connection to a Redis server using the supplied {@link RedisURI} and the supplied
     * {@link RedisCodec codec} to encode/decode keys.
     *
     * @param codec Use this codec to encode/decode keys and values, must not be {@literal null}
     * @param redisURI the Redis server to connect to, must not be {@literal null}
     * @param <K> Key type
     * @param <V> Value type
     * @return A new connection
<<<<<<< HEAD
     */
    public <K, V> RedisAsyncConnection<K, V> connectAsync(RedisCodec<K, V> codec, RedisURI redisURI) {
        checkArgument(codec != null, "RedisCodec must not be null");
        assertNotNull(redisURI);

        Queue<RedisCommand<K, V, ?>> queue = new ArrayDeque<RedisCommand<K, V, ?>>();

        CommandHandler<K, V> handler = new CommandHandler<K, V>(clientOptions, clientResources, queue);
        RedisAsyncConnectionImpl<K, V> connection = newRedisAsyncConnectionImpl(handler, codec, timeout, unit);
=======
     * @deprecated Use {@code connect(codec, redisURI).async()}
     */
    @Deprecated
    public <K, V> RedisAsyncCommands<K, V> connectAsync(RedisCodec<K, V> codec, RedisURI redisURI) {
        checkValidRedisURI(redisURI);
        return connect(codec, redisURI).async();
    }

    private <K, V> StatefulRedisConnection<K, V> connectStandalone(RedisCodec<K, V> codec, RedisURI redisURI) {
        assertNotNull(codec);
        assertNotNull(redisURI);

        Queue<RedisCommand<K, V, ?>> queue = new ArrayDeque<>();
>>>>>>> 215dbee2

        CommandHandler<K, V> handler = new CommandHandler<>(clientOptions, clientResources, queue);

        StatefulRedisConnectionImpl<K, V> connection = newStatefulRedisConnection(handler, codec);
        connectStateful(handler, connection, redisURI);
        return connection;
    }

    private <K, V> void connectStateful(CommandHandler<K, V> handler, StatefulRedisConnectionImpl<K, V> connection,
            RedisURI redisURI) {

        ConnectionBuilder connectionBuilder;
        if (redisURI.isSsl()) {
            SslConnectionBuilder sslConnectionBuilder = SslConnectionBuilder.sslConnectionBuilder();
            sslConnectionBuilder.ssl(redisURI);
            connectionBuilder = sslConnectionBuilder;
        } else {
            connectionBuilder = ConnectionBuilder.connectionBuilder();
        }

        connectionBuilder.clientOptions(clientOptions);
        connectionBuilder.clientResources(clientResources);
        connectionBuilder(handler, connection, getSocketAddressSupplier(redisURI), connectionBuilder, redisURI);
        channelType(connectionBuilder, redisURI);
        initializeChannel(connectionBuilder);

        if (redisURI.getPassword() != null && redisURI.getPassword().length != 0) {
            connection.async().auth(new String(redisURI.getPassword()));
        }

        if (redisURI.getDatabase() != 0) {
            connection.async().select(redisURI.getDatabase());
        }

    }

    /**
     * Open a new pub/sub connection to a Redis server that treats keys and values as UTF-8 strings.
     *
<<<<<<< HEAD
     * @return A new pub/sub connection
=======
     * @return A new stateful pub/sub connection
>>>>>>> 215dbee2
     */
    public StatefulRedisPubSubConnection<String, String> connectPubSub() {
        return connectPubSub(newStringStringCodec());
    }

    /**
     * Open a new pub/sub connection to a Redis server using the supplied {@link RedisURI} that treats keys and values as UTF-8
     * strings.
     *
     * @param redisURI the Redis server to connect to, must not be {@literal null}
<<<<<<< HEAD
     * @return A new pub/sub connection
=======
     * @return A new stateful pub/sub connection
>>>>>>> 215dbee2
     */
    public StatefulRedisPubSubConnection<String, String> connectPubSub(RedisURI redisURI) {
        checkValidRedisURI(redisURI);
        return connectPubSub(newStringStringCodec(), redisURI);
    }

    /**
     * Open a new pub/sub connection to the Redis server using the supplied {@link RedisURI} and use the supplied
     * {@link RedisCodec codec} to encode/decode keys and values.
     *
     * @param codec Use this codec to encode/decode keys and values, must not be {@literal null}
     * @param <K> Key type
     * @param <V> Value type
<<<<<<< HEAD
     * @return A new pub/sub connection
=======
     * @return A new stateful pub/sub connection
>>>>>>> 215dbee2
     */
    public <K, V> StatefulRedisPubSubConnection<K, V> connectPubSub(RedisCodec<K, V> codec) {
        checkForRedisURI();
        return connectPubSub(codec, redisURI);
    }

    /**
     * Open a new pub/sub connection to the Redis server using the supplied {@link RedisURI} and use the supplied
     * {@link RedisCodec codec} to encode/decode keys and values.
     *
     * @param codec Use this codec to encode/decode keys and values, must not be {@literal null}
     * @param redisURI the redis server to connect to, must not be {@literal null}
     * @param <K> Key type
     * @param <V> Value type
     * @return A new connection
     */
<<<<<<< HEAD
    public <K, V> RedisPubSubConnection<K, V> connectPubSub(RedisCodec<K, V> codec, RedisURI redisURI) {
        checkArgument(codec != null, "RedisCodec must not be null");
        assertNotNull(redisURI);

        Queue<RedisCommand<K, V, ?>> queue = new ArrayDeque<RedisCommand<K, V, ?>>();
        PubSubCommandHandler<K, V> handler = new PubSubCommandHandler<K, V>(clientOptions, clientResources, queue, codec);
        RedisPubSubConnectionImpl<K, V> connection = newRedisPubSubConnectionImpl(handler, codec, timeout, unit);
=======
    public <K, V> StatefulRedisPubSubConnection<K, V> connectPubSub(RedisCodec<K, V> codec, RedisURI redisURI) {

        assertNotNull(codec);
        assertNotNull(redisURI);
        Queue<RedisCommand<K, V, ?>> queue = new ArrayDeque<>();

        PubSubCommandHandler<K, V> handler = new PubSubCommandHandler<>(clientOptions, clientResources, queue, codec);
        StatefulRedisPubSubConnectionImpl<K, V> connection = newStatefulRedisPubSubConnection(handler, codec);
>>>>>>> 215dbee2

        connectStateful(handler, connection, redisURI);

        return connection;
    }

    /**
<<<<<<< HEAD
     * Open a new asynchronous connection to a Redis Sentinel that treats keys and values as UTF-8 strings. You must supply a
     * valid RedisURI containing one or more sentinels.
     * 
     * @return a new connection
=======
     * Open a connection to a Redis Sentinel that treats keys and values as UTF-8 strings.
     * 
     * @return A new stateful Redis Sentinel connection
>>>>>>> 215dbee2
     */
    public StatefulRedisSentinelConnection<String, String> connectSentinel() {
        return connectSentinel(newStringStringCodec());
    }

    /**
<<<<<<< HEAD
     * Open a new asynchronous connection to a Redis Sentinela nd use the supplied {@link RedisCodec codec} to encode/decode
     * keys and values. You must supply a valid RedisURI containing one or more sentinels.
=======
     * Open a connection to a Redis Sentinel that treats keys and use the supplied {@link RedisCodec codec} to encode/decode
     * keys and values. The client {@link RedisURI} must contain one or more sentinels.
>>>>>>> 215dbee2
     * 
     * @param codec Use this codec to encode/decode keys and values, must not be {@literal null}
     * @param <K> Key type
     * @param <V> Value type
<<<<<<< HEAD
     * @return a new connection
=======
     * @return A new stateful Redis Sentinel connection
>>>>>>> 215dbee2
     */
    public <K, V> StatefulRedisSentinelConnection<K, V> connectSentinel(RedisCodec<K, V> codec) {
        checkForRedisURI();
<<<<<<< HEAD
        return connectSentinelAsyncImpl(codec, redisURI);
    }

    /**
     * Open a new asynchronous connection to a Redis Sentinel using the supplied {@link RedisURI} that treats keys and values as
     * UTF-8 strings. You must supply a valid RedisURI containing a redis host or one or more sentinels.
=======
        return connectSentinelImpl(codec, redisURI);
    }

    /**
     * Open a connection to a Redis Sentinel using the supplied {@link RedisURI} that treats keys and values as UTF-8 strings.
     * The client {@link RedisURI} must contain one or more sentinels.
>>>>>>> 215dbee2
     *
     * @param redisURI the Redis server to connect to, must not be {@literal null}
     * @return A new connection
     */
    public StatefulRedisSentinelConnection<String, String> connectSentinel(RedisURI redisURI) {
        return connectSentinelImpl(newStringStringCodec(), redisURI);
    }

    /**
<<<<<<< HEAD
=======
     * Open a connection to a Redis Sentinel using the supplied {@link RedisURI} and use the supplied {@link RedisCodec codec}
     * to encode/decode keys and values. The client {@link RedisURI} must contain one or more sentinels.
     *
     * @param codec the Redis server to connect to, must not be {@literal null}
     * @param redisURI the Redis server to connect to, must not be {@literal null}
     * @param <K> Key type
     * @param <V> Value type
     * @return A new connection
     */
    public <K, V> StatefulRedisSentinelConnection<K, V> connectSentinel(RedisCodec<K, V> codec, RedisURI redisURI) {
        return connectSentinelImpl(codec, redisURI);
    }

    /**
     * Open a new asynchronous connection to a Redis Sentinel that treats keys and values as UTF-8 strings. You must supply a
     * valid RedisURI containing one or more sentinels.
     * 
     * @return a new connection
     * @deprecated Use {@code connectSentinel().async()}
     */
    @Deprecated
    public RedisSentinelAsyncCommands<String, String> connectSentinelAsync() {
        return connectSentinel(newStringStringCodec()).async();
    }

    /**
     * Open a new asynchronous connection to a Redis Sentinela nd use the supplied {@link RedisCodec codec} to encode/decode
     * keys and values. You must supply a valid RedisURI containing one or more sentinels.
     * 
     * @param codec Use this codec to encode/decode keys and values, must not be {@literal null}
     * @param <K> Key type
     * @param <V> Value type
     * @return a new connection
     * @deprecated Use {@code connectSentinel(codec).async()}
     */
    @Deprecated
    public <K, V> RedisSentinelAsyncCommands<K, V> connectSentinelAsync(RedisCodec<K, V> codec) {
        checkForRedisURI();
        return connectSentinelImpl(codec, redisURI).async();
    }

    /**
     * Open a new asynchronous connection to a Redis Sentinel using the supplied {@link RedisURI} that treats keys and values as
     * UTF-8 strings. You must supply a valid RedisURI containing a redis host or one or more sentinels.
     *
     * @param redisURI the Redis server to connect to, must not be {@literal null}
     * @return A new connection
     * @deprecated Use {@code connectSentinel(redisURI).async()}
     */
    @Deprecated
    public RedisSentinelAsyncCommands<String, String> connectSentinelAsync(RedisURI redisURI) {
        return connectSentinelImpl(newStringStringCodec(), redisURI).async();
    }

    /**
>>>>>>> 215dbee2
     * Open a new asynchronous connection to a Redis Sentinel using the supplied {@link RedisURI} and use the supplied
     * {@link RedisCodec codec} to encode/decode keys and values. You must supply a valid RedisURI containing a redis host or
     * one or more sentinels.
     *
     * @param codec Use this codec to encode/decode keys and values, must not be {@literal null}
     * @param redisURI the Redis server to connect to, must not be {@literal null}
     * @param <K> Key type
     * @param <V> Value type
     * @return A new connection
<<<<<<< HEAD
     */
    public <K, V> RedisSentinelAsyncConnection<K, V> connectSentinelAsync(RedisCodec<K, V> codec, RedisURI redisURI) {
        return connectSentinelAsyncImpl(codec, redisURI);
    }

    private <K, V> RedisSentinelAsyncConnection<K, V> connectSentinelAsyncImpl(RedisCodec<K, V> codec, RedisURI redisURI) {

        assertNotNull(codec);
        assertNotNull(redisURI);

        Queue<RedisCommand<K, V, ?>> queue = new ArrayDeque<RedisCommand<K, V, ?>>();
=======
     * @deprecated Use {@code connectSentinel(codec, redisURI).async()}
     */
    @Deprecated
    public <K, V> RedisSentinelAsyncCommands<K, V> connectSentinelAsync(RedisCodec<K, V> codec, RedisURI redisURI) {
        return connectSentinelImpl(codec, redisURI).async();
    }

    private <K, V> StatefulRedisSentinelConnection<K, V> connectSentinelImpl(RedisCodec<K, V> codec, RedisURI redisURI) {
        assertNotNull(codec);
        assertNotNull(redisURI);

        Queue<RedisCommand<K, V, ?>> queue = new ArrayDeque<>();
>>>>>>> 215dbee2

        ConnectionBuilder connectionBuilder = ConnectionBuilder.connectionBuilder();
        connectionBuilder.clientOptions(ClientOptions.copyOf(getOptions()));
        connectionBuilder.clientResources(clientResources);
<<<<<<< HEAD

        final CommandHandler<K, V> commandHandler = new CommandHandler<K, V>(clientOptions, clientResources, queue);
        final RedisSentinelAsyncConnectionImpl<K, V> connection = newRedisSentinelAsyncConnectionImpl(commandHandler, codec,
                timeout, unit);
=======

        final CommandHandler<K, V> commandHandler = new CommandHandler<>(clientOptions, clientResources, queue);

        StatefulRedisSentinelConnectionImpl<K, V> connection = newStatefulRedisSentinelConnection(commandHandler, codec);
>>>>>>> 215dbee2

        logger.debug("Trying to get a Sentinel connection for one of: " + redisURI.getSentinels());

        connectionBuilder(commandHandler, connection, getSocketAddressSupplier(redisURI), connectionBuilder, redisURI);

        if (redisURI.getSentinels().isEmpty() && (isNotEmpty(redisURI.getHost()) || !isEmpty(redisURI.getSocket()))) {
            channelType(connectionBuilder, redisURI);
            initializeChannel(connectionBuilder);
        } else {
            boolean connected = false;
            boolean first = true;
            Exception causingException = null;
            validateUrisAreOfSameConnectionType(redisURI.getSentinels());
            for (RedisURI uri : redisURI.getSentinels()) {
                if (first) {
                    channelType(connectionBuilder, uri);
                    first = false;
                }
                connectionBuilder.socketAddressSupplier(getSocketAddressSupplier(uri));
                logger.debug("Connecting to Sentinel, address: " + uri.getResolvedAddress());
                try {
                    initializeChannel(connectionBuilder);
                    connected = true;
                    break;
                } catch (Exception e) {
                    logger.warn("Cannot connect sentinel at " + uri + ": " + e.toString());
                    causingException = e;
                    if (e instanceof ConnectException) {
                        continue;
                    }
                }
            }
            if (!connected) {
                throw new RedisConnectionException("Cannot connect to a sentinel: " + redisURI.getSentinels(), causingException);
            }
        }

        return connection;
    }

    /**
     * Create a new instance of {@link StatefulRedisPubSubConnectionImpl} or a subclass.
     * 
     * @param commandHandler the command handler
     * @param codec codec
     * @param <K> Key-Type
     * @param <V> Value Type
     * @return new instance of StatefulRedisPubSubConnectionImpl
     */
    protected <K, V> StatefulRedisPubSubConnectionImpl<K, V> newStatefulRedisPubSubConnection(
            PubSubCommandHandler<K, V> commandHandler, RedisCodec<K, V> codec) {
        return new StatefulRedisPubSubConnectionImpl<>(commandHandler, codec, timeout, unit);
    }

    /**
     * Create a new instance of {@link StatefulRedisSentinelConnectionImpl} or a subclass.
     * 
     * @param commandHandler the command handler
     * @param codec codec
     * @param <K> Key-Type
     * @param <V> Value Type
     * @return new instance of StatefulRedisSentinelConnectionImpl
     */
    protected <K, V> StatefulRedisSentinelConnectionImpl<K, V> newStatefulRedisSentinelConnection(
            CommandHandler<K, V> commandHandler, RedisCodec<K, V> codec) {
        return new StatefulRedisSentinelConnectionImpl<>(commandHandler, codec, timeout, unit);
    }

    /**
     * Create a new instance of {@link StatefulRedisConnectionImpl} or a subclass.
     * 
     * @param commandHandler the command handler
     * @param codec codec
     * @param <K> Key-Type
     * @param <V> Value Type
     * @return new instance of StatefulRedisConnectionImpl
     */
    protected <K, V> StatefulRedisConnectionImpl<K, V> newStatefulRedisConnection(CommandHandler<K, V> commandHandler,
            RedisCodec<K, V> codec) {
        return new StatefulRedisConnectionImpl<>(commandHandler, codec, timeout, unit);
    }

    private void validateUrisAreOfSameConnectionType(List<RedisURI> redisUris) {
        boolean unixDomainSocket = false;
        boolean inetSocket = false;
        for (RedisURI sentinel : redisUris) {
            if (sentinel.getSocket() != null) {
                unixDomainSocket = true;
            }
            if (sentinel.getHost() != null) {
                inetSocket = true;
            }
        }

        if (unixDomainSocket && inetSocket) {
            throw new RedisConnectionException("You cannot mix unix domain socket and IP socket URI's");
        }
    }

<<<<<<< HEAD
    /**
     * Construct a new {@link RedisAsyncConnectionImpl}. Can be overridden in order to construct a subclass of
     * {@link RedisAsyncConnectionImpl}
     * 
     * @param channelWriter the channel writer
     * @param codec the codec to use
     * @param timeout Timeout value
     * @param unit Timeout unit
     * @param <K> Key type.
     * @param <V> Value type.
     * @return RedisAsyncConnectionImpl&lt;K, V&gt; instance
     */
    protected <K, V> RedisAsyncConnectionImpl<K, V> newRedisAsyncConnectionImpl(RedisChannelWriter<K, V> channelWriter,
            RedisCodec<K, V> codec, long timeout, TimeUnit unit) {
        return new RedisAsyncConnectionImpl<K, V>(channelWriter, codec, timeout, unit);
    }

    /**
     * Construct a new {@link RedisSentinelAsyncConnectionImpl}. Can be overridden in order to construct a subclass of
     * {@link RedisSentinelAsyncConnectionImpl}
     * 
     * @param channelWriter the channel writer
     * @param codec the codec to use
     * @param timeout Timeout value
     * @param unit Timeout unit
     * @param <K> Key type.
     * @param <V> Value type.
     * @return RedisSentinelAsyncConnectionImpl&lt;K, V&gt; instance
     */
    protected <K, V> RedisSentinelAsyncConnectionImpl<K, V> newRedisSentinelAsyncConnectionImpl(
            RedisChannelWriter<K, V> channelWriter, RedisCodec<K, V> codec, long timeout, TimeUnit unit) {
        return new RedisSentinelAsyncConnectionImpl<K, V>(channelWriter, codec, timeout, unit);
=======
    private Supplier<SocketAddress> getSocketAddressSupplier(final RedisURI redisURI) {
        return () -> {
            try {
                return getSocketAddress(redisURI);
            } catch (InterruptedException e) {
                Thread.currentThread().interrupt();
                throw new RedisCommandInterruptedException(e);
            } catch (TimeoutException | ExecutionException e) {
                throw new RedisException(e);
            }
        };
>>>>>>> 215dbee2
    }

    /**
     * Returns the {@link ClientResources} which are used with that client.
     *
     * @return the {@link ClientResources} for this client
     */
    public ClientResources getResources() {
        return clientResources;
    }

    /**
     * Returns the {@link ClientResources} which are used with that client.
     *
     * @return the {@link ClientResources} for this client
     */
    public ClientResources getResources() {
        return clientResources;
    }

    protected SocketAddress getSocketAddress(RedisURI redisURI) throws InterruptedException, TimeoutException,
            ExecutionException {
        SocketAddress redisAddress;

        if (redisURI.getSentinelMasterId() != null && !redisURI.getSentinels().isEmpty()) {
            logger.debug("Connecting to Redis using Sentinels " + redisURI.getSentinels() + ", MasterId "
                    + redisURI.getSentinelMasterId());
            redisAddress = lookupRedis(redisURI);

            if (redisAddress == null) {
                throw new RedisConnectionException("Cannot provide redisAddress using sentinel for masterId "
                        + redisURI.getSentinelMasterId());
            }

        } else {
            redisAddress = redisURI.getResolvedAddress();
        }
        return redisAddress;
    }

    private SocketAddress lookupRedis(RedisURI sentinelUri) throws InterruptedException, TimeoutException,
            ExecutionException {
        RedisSentinelAsyncCommands<String, String> connection = connectSentinel(sentinelUri).async();
        try {
            return connection.getMasterAddrByName(sentinelUri.getSentinelMasterId()).get(timeout, unit);
        } finally {
            connection.close();
        }
    }

    private void checkValidRedisURI(RedisURI redisURI) {
        checkArgument(redisURI != null && isNotEmpty(redisURI.getHost()), "A valid RedisURI with a host is needed");
    }

    protected Utf8StringCodec newStringStringCodec() {
        return new Utf8StringCodec();
    }

    private static <K, V> void assertNotNull(RedisCodec<K, V> codec) {
        checkArgument(codec != null, "RedisCodec must not be null");
    }

    private static void assertNotNull(RedisURI redisURI) {
        checkArgument(redisURI != null, "RedisURI must not be null");
    }

    private static void assertNotNull(ClientResources clientResources) {
        checkArgument(clientResources != null, "ClientResources must not be null");
    }
<<<<<<< HEAD
=======

    /**
     * Set the {@link ClientOptions} for the client.
     *
     * @param clientOptions the new client options
     * @throws IllegalArgumentException if {@literal clientOptions} is null
     */
    @Override
    public void setOptions(ClientOptions clientOptions) {
        super.setOptions(clientOptions);
    }
>>>>>>> 215dbee2
}<|MERGE_RESOLUTION|>--- conflicted
+++ resolved
@@ -25,18 +25,12 @@
 import com.lambdaworks.redis.protocol.CommandHandler;
 import com.lambdaworks.redis.protocol.RedisCommand;
 import com.lambdaworks.redis.pubsub.PubSubCommandHandler;
-<<<<<<< HEAD
-import com.lambdaworks.redis.pubsub.RedisPubSubConnection;
-import com.lambdaworks.redis.pubsub.RedisPubSubConnectionImpl;
-import com.lambdaworks.redis.resource.ClientResources;
-=======
 import com.lambdaworks.redis.pubsub.StatefulRedisPubSubConnection;
 import com.lambdaworks.redis.pubsub.StatefulRedisPubSubConnectionImpl;
 import com.lambdaworks.redis.resource.ClientResources;
 import com.lambdaworks.redis.sentinel.StatefulRedisSentinelConnectionImpl;
 import com.lambdaworks.redis.sentinel.api.StatefulRedisSentinelConnection;
 import com.lambdaworks.redis.sentinel.api.async.RedisSentinelAsyncCommands;
->>>>>>> 215dbee2
 
 /**
  * A scalable thread-safe <a href="http://redis.io/">Redis</a> client. Multiple threads may share one connection if they avoid
@@ -59,11 +53,7 @@
     /**
      * Creates a uri-less RedisClient. You can connect to different Redis servers but you must supply a {@link RedisURI} on
      * connecting. Methods without having a {@link RedisURI} will fail with a {@link java.lang.IllegalStateException}.
-<<<<<<< HEAD
-     * 
-=======
-     *
->>>>>>> 215dbee2
+     *
      * @deprecated Use the factory method {@link #create()}
      */
     @Deprecated
@@ -115,11 +105,7 @@
      * Creates a uri-less RedisClient with default {@link ClientResources}. You can connect to different Redis servers but you
      * must supply a {@link RedisURI} on connecting. Methods without having a {@link RedisURI} will fail with a
      * {@link java.lang.IllegalStateException}.
-<<<<<<< HEAD
-     * 
-=======
-     *
->>>>>>> 215dbee2
+     *
      * @return a new instance of {@link RedisClient}
      */
     public static RedisClient create() {
@@ -129,11 +115,7 @@
     /**
      * Create a new client that connects to the supplied {@link RedisURI uri} with default {@link ClientResources}. You can
      * connect to different Redis servers but you must supply a {@link RedisURI} on connecting.
-<<<<<<< HEAD
-     * 
-=======
-     *
->>>>>>> 215dbee2
+     *
      * @param redisURI the Redis URI, must not be {@literal null}
      * @return a new instance of {@link RedisClient}
      */
@@ -187,11 +169,7 @@
      * Create a new client that connects to the supplied {@link RedisURI uri} with shared {@link ClientResources}. You need to
      * shut down the {@link ClientResources} upon shutting down your application.You can connect to different Redis servers but
      * you must supply a {@link RedisURI} on connecting.
-<<<<<<< HEAD
-     * 
-=======
-     *
->>>>>>> 215dbee2
+     *
      * @param clientResources the client resources, must not be {@literal null}
      * @param redisURI the Redis URI, must not be {@literal null}
      * @return a new instance of {@link RedisClient}
@@ -220,11 +198,7 @@
      * @param maxActive max active connections in pool
      * @return a new {@link RedisConnectionPool} instance
      */
-<<<<<<< HEAD
-    public RedisConnectionPool<RedisConnection<String, String>> pool(int maxIdle, int maxActive) {
-=======
     public RedisConnectionPool<RedisCommands<String, String>> pool(int maxIdle, int maxActive) {
->>>>>>> 215dbee2
         return pool(newStringStringCodec(), maxIdle, maxActive);
     }
 
@@ -240,14 +214,9 @@
      * @return a new {@link RedisConnectionPool} instance
      */
     @SuppressWarnings("unchecked")
-<<<<<<< HEAD
-    public <K, V> RedisConnectionPool<RedisConnection<K, V>> pool(final RedisCodec<K, V> codec, int maxIdle, int maxActive) {
-=======
     public <K, V> RedisConnectionPool<RedisCommands<K, V>> pool(final RedisCodec<K, V> codec, int maxIdle, int maxActive) {
 
->>>>>>> 215dbee2
         checkForRedisURI();
-        checkArgument(codec != null, "RedisCodec must not be null");
 
         long maxWait = makeTimeout();
         RedisConnectionPool<RedisCommands<K, V>> pool = new RedisConnectionPool<>(
@@ -298,11 +267,7 @@
      * @param maxActive max active connections in pool
      * @return a new {@link RedisConnectionPool} instance
      */
-<<<<<<< HEAD
-    public RedisConnectionPool<RedisAsyncConnection<String, String>> asyncPool(int maxIdle, int maxActive) {
-=======
     public RedisConnectionPool<RedisAsyncCommands<String, String>> asyncPool(int maxIdle, int maxActive) {
->>>>>>> 215dbee2
         return asyncPool(newStringStringCodec(), maxIdle, maxActive);
     }
 
@@ -345,38 +310,21 @@
     }
 
     /**
-<<<<<<< HEAD
-     * Open a new synchronous connection to a Redis server that treats keys and values as UTF-8 strings.
-     * 
-     * @return A new connection
-     */
-    public RedisConnection<String, String> connect() {
-=======
      * Open a new connection to a Redis server that treats keys and values as UTF-8 strings.
      * 
      * @return A new stateful Redis connection
      */
     public StatefulRedisConnection<String, String> connect() {
->>>>>>> 215dbee2
         return connect(newStringStringCodec());
     }
 
     /**
-<<<<<<< HEAD
-     * Open a new synchronous connection to a Redis server. Use the supplied {@link RedisCodec codec} to encode/decode keys and
-     * values.
-=======
      * Open a new connection to a Redis server. Use the supplied {@link RedisCodec codec} to encode/decode keys and values.
->>>>>>> 215dbee2
-     * 
-     * @param codec Use this codec to encode/decode keys and values, must not be {@literal null}
-     * @param <K> Key type
-     * @param <V> Value type
-<<<<<<< HEAD
-     * @return A new connection
-=======
+     * 
+     * @param codec Use this codec to encode/decode keys and values, must not be {@literal null}
+     * @param <K> Key type
+     * @param <V> Value type
      * @return A new stateful Redis connection
->>>>>>> 215dbee2
      */
     public <K, V> StatefulRedisConnection<K, V> connect(RedisCodec<K, V> codec) {
         checkForRedisURI();
@@ -384,34 +332,19 @@
     }
 
     /**
-<<<<<<< HEAD
-     * Open a new synchronous connection to a Redis server using the supplied {@link RedisURI} that treats keys and values as
-     * UTF-8 strings.
-=======
      * Open a new connection to a Redis server using the supplied {@link RedisURI} that treats keys and values as UTF-8 strings.
->>>>>>> 215dbee2
      *
      * @param redisURI the Redis server to connect to, must not be {@literal null}
      * @return A new connection
      */
-<<<<<<< HEAD
-    @SuppressWarnings("unchecked")
-    public RedisConnection<String, String> connect(RedisURI redisURI) {
-=======
     public StatefulRedisConnection<String, String> connect(RedisURI redisURI) {
->>>>>>> 215dbee2
         checkValidRedisURI(redisURI);
         return connect(newStringStringCodec(), redisURI);
     }
 
     /**
-<<<<<<< HEAD
-     * Open a new synchronous connection to a Redis server using the supplied {@link RedisURI} and the supplied
-     * {@link RedisCodec codec} to encode/decode keys.
-=======
      * Open a new connection to a Redis server using the supplied {@link RedisURI} and the supplied {@link RedisCodec codec} to
      * encode/decode keys.
->>>>>>> 215dbee2
      *
      * @param codec Use this codec to encode/decode keys and values, must not be {@literal null}
      * @param redisURI the Redis server to connect to, must not be {@literal null}
@@ -419,15 +352,8 @@
      * @param <V> Value type
      * @return A new connection
      */
-<<<<<<< HEAD
-    @SuppressWarnings({ "unchecked", "rawtypes" })
-    public <K, V> RedisConnection connect(RedisCodec<K, V> codec, RedisURI redisURI) {
-        return (RedisConnection<K, V>) syncHandler((RedisChannelHandler<K, V>) connectAsync(codec, redisURI),
-                RedisConnection.class, RedisClusterConnection.class);
-=======
     public <K, V> StatefulRedisConnection<K, V> connect(RedisCodec<K, V> codec, RedisURI redisURI) {
         return connectStandalone(codec, redisURI);
->>>>>>> 215dbee2
     }
 
     /**
@@ -448,19 +374,12 @@
      * @param <K> Key type
      * @param <V> Value type
      * @return A new connection
-<<<<<<< HEAD
-=======
      * @deprecated Use {@code connect(codec).async()}
->>>>>>> 215dbee2
      */
     @Deprecated
     public <K, V> RedisAsyncCommands<K, V> connectAsync(RedisCodec<K, V> codec) {
         checkForRedisURI();
-<<<<<<< HEAD
-        return connectAsync(codec, redisURI);
-=======
         return connect(codec, redisURI).async();
->>>>>>> 215dbee2
     }
 
     /**
@@ -469,10 +388,7 @@
      *
      * @param redisURI the Redis server to connect to, must not be {@literal null}
      * @return A new connection
-<<<<<<< HEAD
-=======
      * @deprecated Use {@code connect(redisURI).async()}
->>>>>>> 215dbee2
      */
     @Deprecated
     public RedisAsyncCommands<String, String> connectAsync(RedisURI redisURI) {
@@ -489,17 +405,6 @@
      * @param <K> Key type
      * @param <V> Value type
      * @return A new connection
-<<<<<<< HEAD
-     */
-    public <K, V> RedisAsyncConnection<K, V> connectAsync(RedisCodec<K, V> codec, RedisURI redisURI) {
-        checkArgument(codec != null, "RedisCodec must not be null");
-        assertNotNull(redisURI);
-
-        Queue<RedisCommand<K, V, ?>> queue = new ArrayDeque<RedisCommand<K, V, ?>>();
-
-        CommandHandler<K, V> handler = new CommandHandler<K, V>(clientOptions, clientResources, queue);
-        RedisAsyncConnectionImpl<K, V> connection = newRedisAsyncConnectionImpl(handler, codec, timeout, unit);
-=======
      * @deprecated Use {@code connect(codec, redisURI).async()}
      */
     @Deprecated
@@ -513,7 +418,6 @@
         assertNotNull(redisURI);
 
         Queue<RedisCommand<K, V, ?>> queue = new ArrayDeque<>();
->>>>>>> 215dbee2
 
         CommandHandler<K, V> handler = new CommandHandler<>(clientOptions, clientResources, queue);
 
@@ -553,11 +457,7 @@
     /**
      * Open a new pub/sub connection to a Redis server that treats keys and values as UTF-8 strings.
      *
-<<<<<<< HEAD
-     * @return A new pub/sub connection
-=======
      * @return A new stateful pub/sub connection
->>>>>>> 215dbee2
      */
     public StatefulRedisPubSubConnection<String, String> connectPubSub() {
         return connectPubSub(newStringStringCodec());
@@ -568,11 +468,7 @@
      * strings.
      *
      * @param redisURI the Redis server to connect to, must not be {@literal null}
-<<<<<<< HEAD
-     * @return A new pub/sub connection
-=======
      * @return A new stateful pub/sub connection
->>>>>>> 215dbee2
      */
     public StatefulRedisPubSubConnection<String, String> connectPubSub(RedisURI redisURI) {
         checkValidRedisURI(redisURI);
@@ -586,11 +482,7 @@
      * @param codec Use this codec to encode/decode keys and values, must not be {@literal null}
      * @param <K> Key type
      * @param <V> Value type
-<<<<<<< HEAD
-     * @return A new pub/sub connection
-=======
      * @return A new stateful pub/sub connection
->>>>>>> 215dbee2
      */
     public <K, V> StatefulRedisPubSubConnection<K, V> connectPubSub(RedisCodec<K, V> codec) {
         checkForRedisURI();
@@ -607,15 +499,6 @@
      * @param <V> Value type
      * @return A new connection
      */
-<<<<<<< HEAD
-    public <K, V> RedisPubSubConnection<K, V> connectPubSub(RedisCodec<K, V> codec, RedisURI redisURI) {
-        checkArgument(codec != null, "RedisCodec must not be null");
-        assertNotNull(redisURI);
-
-        Queue<RedisCommand<K, V, ?>> queue = new ArrayDeque<RedisCommand<K, V, ?>>();
-        PubSubCommandHandler<K, V> handler = new PubSubCommandHandler<K, V>(clientOptions, clientResources, queue, codec);
-        RedisPubSubConnectionImpl<K, V> connection = newRedisPubSubConnectionImpl(handler, codec, timeout, unit);
-=======
     public <K, V> StatefulRedisPubSubConnection<K, V> connectPubSub(RedisCodec<K, V> codec, RedisURI redisURI) {
 
         assertNotNull(codec);
@@ -624,7 +507,6 @@
 
         PubSubCommandHandler<K, V> handler = new PubSubCommandHandler<>(clientOptions, clientResources, queue, codec);
         StatefulRedisPubSubConnectionImpl<K, V> connection = newStatefulRedisPubSubConnection(handler, codec);
->>>>>>> 215dbee2
 
         connectStateful(handler, connection, redisURI);
 
@@ -632,56 +514,31 @@
     }
 
     /**
-<<<<<<< HEAD
-     * Open a new asynchronous connection to a Redis Sentinel that treats keys and values as UTF-8 strings. You must supply a
-     * valid RedisURI containing one or more sentinels.
-     * 
-     * @return a new connection
-=======
      * Open a connection to a Redis Sentinel that treats keys and values as UTF-8 strings.
      * 
      * @return A new stateful Redis Sentinel connection
->>>>>>> 215dbee2
      */
     public StatefulRedisSentinelConnection<String, String> connectSentinel() {
         return connectSentinel(newStringStringCodec());
     }
 
     /**
-<<<<<<< HEAD
-     * Open a new asynchronous connection to a Redis Sentinela nd use the supplied {@link RedisCodec codec} to encode/decode
-     * keys and values. You must supply a valid RedisURI containing one or more sentinels.
-=======
      * Open a connection to a Redis Sentinel that treats keys and use the supplied {@link RedisCodec codec} to encode/decode
      * keys and values. The client {@link RedisURI} must contain one or more sentinels.
->>>>>>> 215dbee2
-     * 
-     * @param codec Use this codec to encode/decode keys and values, must not be {@literal null}
-     * @param <K> Key type
-     * @param <V> Value type
-<<<<<<< HEAD
-     * @return a new connection
-=======
+     * 
+     * @param codec Use this codec to encode/decode keys and values, must not be {@literal null}
+     * @param <K> Key type
+     * @param <V> Value type
      * @return A new stateful Redis Sentinel connection
->>>>>>> 215dbee2
      */
     public <K, V> StatefulRedisSentinelConnection<K, V> connectSentinel(RedisCodec<K, V> codec) {
         checkForRedisURI();
-<<<<<<< HEAD
-        return connectSentinelAsyncImpl(codec, redisURI);
-    }
-
-    /**
-     * Open a new asynchronous connection to a Redis Sentinel using the supplied {@link RedisURI} that treats keys and values as
-     * UTF-8 strings. You must supply a valid RedisURI containing a redis host or one or more sentinels.
-=======
         return connectSentinelImpl(codec, redisURI);
     }
 
     /**
      * Open a connection to a Redis Sentinel using the supplied {@link RedisURI} that treats keys and values as UTF-8 strings.
      * The client {@link RedisURI} must contain one or more sentinels.
->>>>>>> 215dbee2
      *
      * @param redisURI the Redis server to connect to, must not be {@literal null}
      * @return A new connection
@@ -691,8 +548,6 @@
     }
 
     /**
-<<<<<<< HEAD
-=======
      * Open a connection to a Redis Sentinel using the supplied {@link RedisURI} and use the supplied {@link RedisCodec codec}
      * to encode/decode keys and values. The client {@link RedisURI} must contain one or more sentinels.
      *
@@ -748,7 +603,6 @@
     }
 
     /**
->>>>>>> 215dbee2
      * Open a new asynchronous connection to a Redis Sentinel using the supplied {@link RedisURI} and use the supplied
      * {@link RedisCodec codec} to encode/decode keys and values. You must supply a valid RedisURI containing a redis host or
      * one or more sentinels.
@@ -758,19 +612,6 @@
      * @param <K> Key type
      * @param <V> Value type
      * @return A new connection
-<<<<<<< HEAD
-     */
-    public <K, V> RedisSentinelAsyncConnection<K, V> connectSentinelAsync(RedisCodec<K, V> codec, RedisURI redisURI) {
-        return connectSentinelAsyncImpl(codec, redisURI);
-    }
-
-    private <K, V> RedisSentinelAsyncConnection<K, V> connectSentinelAsyncImpl(RedisCodec<K, V> codec, RedisURI redisURI) {
-
-        assertNotNull(codec);
-        assertNotNull(redisURI);
-
-        Queue<RedisCommand<K, V, ?>> queue = new ArrayDeque<RedisCommand<K, V, ?>>();
-=======
      * @deprecated Use {@code connectSentinel(codec, redisURI).async()}
      */
     @Deprecated
@@ -783,22 +624,14 @@
         assertNotNull(redisURI);
 
         Queue<RedisCommand<K, V, ?>> queue = new ArrayDeque<>();
->>>>>>> 215dbee2
 
         ConnectionBuilder connectionBuilder = ConnectionBuilder.connectionBuilder();
         connectionBuilder.clientOptions(ClientOptions.copyOf(getOptions()));
         connectionBuilder.clientResources(clientResources);
-<<<<<<< HEAD
-
-        final CommandHandler<K, V> commandHandler = new CommandHandler<K, V>(clientOptions, clientResources, queue);
-        final RedisSentinelAsyncConnectionImpl<K, V> connection = newRedisSentinelAsyncConnectionImpl(commandHandler, codec,
-                timeout, unit);
-=======
 
         final CommandHandler<K, V> commandHandler = new CommandHandler<>(clientOptions, clientResources, queue);
 
         StatefulRedisSentinelConnectionImpl<K, V> connection = newStatefulRedisSentinelConnection(commandHandler, codec);
->>>>>>> 215dbee2
 
         logger.debug("Trying to get a Sentinel connection for one of: " + redisURI.getSentinels());
 
@@ -896,42 +729,9 @@
         if (unixDomainSocket && inetSocket) {
             throw new RedisConnectionException("You cannot mix unix domain socket and IP socket URI's");
         }
-    }
-
-<<<<<<< HEAD
-    /**
-     * Construct a new {@link RedisAsyncConnectionImpl}. Can be overridden in order to construct a subclass of
-     * {@link RedisAsyncConnectionImpl}
-     * 
-     * @param channelWriter the channel writer
-     * @param codec the codec to use
-     * @param timeout Timeout value
-     * @param unit Timeout unit
-     * @param <K> Key type.
-     * @param <V> Value type.
-     * @return RedisAsyncConnectionImpl&lt;K, V&gt; instance
-     */
-    protected <K, V> RedisAsyncConnectionImpl<K, V> newRedisAsyncConnectionImpl(RedisChannelWriter<K, V> channelWriter,
-            RedisCodec<K, V> codec, long timeout, TimeUnit unit) {
-        return new RedisAsyncConnectionImpl<K, V>(channelWriter, codec, timeout, unit);
-    }
-
-    /**
-     * Construct a new {@link RedisSentinelAsyncConnectionImpl}. Can be overridden in order to construct a subclass of
-     * {@link RedisSentinelAsyncConnectionImpl}
-     * 
-     * @param channelWriter the channel writer
-     * @param codec the codec to use
-     * @param timeout Timeout value
-     * @param unit Timeout unit
-     * @param <K> Key type.
-     * @param <V> Value type.
-     * @return RedisSentinelAsyncConnectionImpl&lt;K, V&gt; instance
-     */
-    protected <K, V> RedisSentinelAsyncConnectionImpl<K, V> newRedisSentinelAsyncConnectionImpl(
-            RedisChannelWriter<K, V> channelWriter, RedisCodec<K, V> codec, long timeout, TimeUnit unit) {
-        return new RedisSentinelAsyncConnectionImpl<K, V>(channelWriter, codec, timeout, unit);
-=======
+
+    }
+
     private Supplier<SocketAddress> getSocketAddressSupplier(final RedisURI redisURI) {
         return () -> {
             try {
@@ -943,16 +743,6 @@
                 throw new RedisException(e);
             }
         };
->>>>>>> 215dbee2
-    }
-
-    /**
-     * Returns the {@link ClientResources} which are used with that client.
-     *
-     * @return the {@link ClientResources} for this client
-     */
-    public ClientResources getResources() {
-        return clientResources;
     }
 
     /**
@@ -1013,8 +803,6 @@
     private static void assertNotNull(ClientResources clientResources) {
         checkArgument(clientResources != null, "ClientResources must not be null");
     }
-<<<<<<< HEAD
-=======
 
     /**
      * Set the {@link ClientOptions} for the client.
@@ -1026,5 +814,4 @@
     public void setOptions(ClientOptions clientOptions) {
         super.setOptions(clientOptions);
     }
->>>>>>> 215dbee2
 }